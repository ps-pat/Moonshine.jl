using StaticArrays: SA

abstract type AbstractDensity <: Function end
abstract type AbstractGraphDensity <: AbstractDensity end

##############
# Coalescent #
##############

export CoalDensity
struct CoalDensity <: AbstractGraphDensity
    ## Number of leaves.
    n::Int

    ## Probability of a topology on n leaves.
    ptopo_log::BigFloat

    function CoalDensity(n)
        N = big(n)
        ptopo_log = log(N) + (N - 1) * log(2) - 2 * sum(log, 2:N)

        new(n, ptopo_log)
    end
end

function (D::CoalDensity)(arg::Arg; logscale = false)
    n = D.n

    ## Probability of the first coalescence.
    plat1_log = logccdf(Exponential(inv(n - 1)), first(latitudes(arg)))

    iter = enumerate((diff ∘ latitudes)(arg))
    plat_log = mapreduce(+, iter, init = zero(Float64)) do p
        k, Δ = first(p) + 1, last(p)

        logccdf(Exponential(inv(n - k)), Δ)
    end

    ret = D.ptopo_log + plat1_log + plat_log

    logscale ? ret : exp(ret)
end

############################
# Coalescent with mutation #
############################

export CoalMutDensity
struct CoalMutDensity <: AbstractGraphDensity
    dens_coal::CoalDensity

    ## Scaled mutation rate.
    μ::BigFloat

    ## Length of sequences.
    seq_length::BigFloat

    CoalMutDensity(n, μ, seq_length) = new(CoalDensity(n), μ, seq_length)
end

function (D::CoalMutDensity)(arg::Arg; logscale = false)
    dens_coal = D.dens_coal
    μ = D.μ
    l = D.seq_length

    m = nmutations(arg)
    bl = branchlength_tree(arg)

    pmut_log = m * log(μ) - 0.5 * μ * l * bl - (log ∘ factorial)(m)
    ret = dens_coal(arg, logscale = true) + pmut_log

    logscale ? ret : exp(ret)
end

###################################
# Fréchet Phenotypes Distribution #
###################################

"""
    FrechetCoalDensity{T <: Real}

Density of a vector of phenotypes of type `T` conditional on an
Ancestral Recombination Graph.

# Fields
- `leaves_phenotypes::Vector{T}`: Entry `k` is the phenotype of leaf `k`.
- `α::Function`: Function mapping the positive real numbers to [0, 1].
- `pars::Dict{Symbol, Any}`: Parameters.
"""
struct FrechetCoalDensity{T} <: AbstractGraphDensity
    leaves_phenotypes::Vector{Union{Missing,T}}

    α::Function
    pars::Dict{Symbol,Any}

<<<<<<< HEAD
    function FrechetCoalDensity(leaves_phenotypes::Vector{Union{Missing,S}};
                                α = t -> -expm1(-t),
=======
    function FrechetCoalDensity(leaves_phenotypes::Vector{Union{Missing, S}};
                                α = (t, λ) -> 1 - exp(-t / λ),
>>>>>>> 3d0bd4ba
                                pars = Dict{Symbol,Any}()) where {S}
        new{S}(leaves_phenotypes, α, pars)
    end
end
export FrechetCoalDensity

q(ψ::Bool, x) = ψ + (ψ ? -1 : 1) * x

"""
    joint_frechet(arg, parent, children, phenotypes, α, p; logscale = false)
    joint_frechet(arg, parent, child, phenotypes, α, p; logscale = false)
    marginal_frechet(phenotype, p)

Joint/marginal densities. The first one is the density of two
phenotypes associated with two coalescing sequences conditional on the
phenotype of their parent. The second one is the marginal density of a
phenotype.

`phenotypes` must be a `Vector{T}` of length 3 containing the phenotypes of the
parent, left child and right child in that order.
"""
function dens_frechet end

## For a parent-child pair (eq. 6 of the paper).
function dens_frechet(arg, parent, child, phenotypes::AbstractVector{Bool},
                      α, p)
    φp, φc = first(phenotypes), last(phenotypes)
    Δt = latitude(arg, parent) - latitude(arg, child)

    α_scaled = t -> α(1 / (1 + 2 / ((1 - q(φc, p)) * t^2)))

    prob = q(φp, p) * α_scaled(Δt)

    q(iszero((φp + φc) % 2), prob)
end

dens_frechet(phenotype::Bool, p) = phenotype ? p : 1 - p

## Root.
function cmatrix_frechet(arg, p)
    reshape([dens_frechet(φ, p) for φ in SA[false, true]], 2, 1)
end

## This method assumes that both vectors of phenotypes are sorted
## (false < true).
function cmatrix_frechet(arg, σ, φs_σ, δ, φs_δ, α, p)
    map(Iterators.product(φs_σ, φs_δ)) do (φ_σ, φ_δ)
        dens_frechet(arg, δ, σ, SA[φ_δ, φ_σ], α, p)
    end
end

function cmatrix_frechet(arg, phenotypes::AbstractVector{Union{Missing,Bool}},
                         σ, α, p)
    _parents = parents(arg, σ)
    δ = isempty(_parents) ? (zero ∘ eltype)(arg) : first(_parents)

    ## Root
    iszero(δ) && return cmatrix_frechet(arg, p)

    ## Assume that the phenotype of δ is unknown since it is an
    ## internal vertex.
    φs_δ = [false, true]

    ## The phenotype of σ might be known if it is a leaf.
    if isleaf(arg, σ)
        φ_σ = phenotypes[σ]
        φs_σ = ismissing(φ_σ) ? [false, true] : [φ_σ]
    else # non-root internal vertex
        φs_σ = [false, true]
    end

    cmatrix_frechet(arg, σ, φs_σ, δ, φs_δ, α, p)
end

function (D::FrechetCoalDensity{Bool})(arg, perm = 1:nleaves(arg))
    p = D.pars[:p]::Float64
    α = D.α
    leaves_phenotypes = D.leaves_phenotypes[perm]
    missing_phenotypes = findall(ismissing, leaves_phenotypes)
    ni = nivertices(arg)
    nmiss = length(missing_phenotypes)

    ## Only 1 vertex in ARG.
    iszero(ni) && return first(leaves_phenotype) ? p : 1 - p

    ## Belief propagation through postorder traversal.

    ## Stack used to compute the postorder traversal.
    vertices_stack = CheapStack(eltype(arg), nv(arg))

    ## TODO: update explanations.
    ## Stack used to store messages. The first `nmiss` dimensions are
    ## indexed by the missing phenotypes. The last dimension is
    ## indexed by the current phenotype.
    messages_stack = CheapStack(Matrix{Float64}, nv(arg))

    push!(vertices_stack, (minimum ∘ children)(arg, mrca(arg)))
    push!(vertices_stack, mrca(arg))
    v = (maximum ∘ children)(arg, mrca(arg))

    res = zero(Float64)
    while !isempty(vertices_stack)
        while !iszero(v)
            if !isleaf(arg, v)
                v_children = children(arg, v)
                push!(vertices_stack, minimum(v_children))
                push!(vertices_stack, v)

                v = maximum(v_children)
            else
                push!(vertices_stack, v)
                v = zero(v)
            end
        end

        v = pop!(vertices_stack)
        if !isleaf(arg, v) &&
           (first ∘ children)(arg, v) == first(vertices_stack)
            v2 = pop!(vertices_stack)
            push!(vertices_stack, v)
            v = v2
        else # Compute message!
            μ = cmatrix_frechet(arg, leaves_phenotypes, v, α, p)

            if !isleaf(arg, v)
                μ = (pop!(messages_stack) ⊙ pop!(messages_stack)) * μ
            end
            push!(messages_stack, μ)

            v = zero(v)
        end
    end

    pop!(messages_stack)
end<|MERGE_RESOLUTION|>--- conflicted
+++ resolved
@@ -93,13 +93,8 @@
     α::Function
     pars::Dict{Symbol,Any}
 
-<<<<<<< HEAD
-    function FrechetCoalDensity(leaves_phenotypes::Vector{Union{Missing,S}};
-                                α = t -> -expm1(-t),
-=======
     function FrechetCoalDensity(leaves_phenotypes::Vector{Union{Missing, S}};
                                 α = (t, λ) -> 1 - exp(-t / λ),
->>>>>>> 3d0bd4ba
                                 pars = Dict{Symbol,Any}()) where {S}
         new{S}(leaves_phenotypes, α, pars)
     end
