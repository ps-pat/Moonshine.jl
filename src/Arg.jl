--- conflicted
+++ resolved
@@ -391,9 +391,6 @@
     arg
 end
 
-<<<<<<< HEAD
-function _sample_cedge(rng, arg, lat, window, live_edge::T, buffer) where T
-=======
 # -- Edges Iterator ----------------------------------------------------
 
 struct EdgesIntervalRec{I}
@@ -467,25 +464,10 @@
 function _sample_cedge(rng, arg, lat, idx, window, live_edge::T, taboo, buffer) where T
     pos = idxtopos(arg, idx)
 
->>>>>>> ecb56f59
     @no_escape buffer begin
         cedges = @alloc(T, ne(arg))
         cedges_ptr = firstindex(cedges)
 
-<<<<<<< HEAD
-        store = @alloc(T, nleaves(arg))
-            @inbounds for e ∈ edges_interval(arg, window, store, src(live_edge), lat)
-                latitude(arg, dst(e)) <= lat <= latitude(arg, src(e)) || continue
-                cedges[cedges_ptr] = e
-                cedges_ptr += 1
-            end
-
-        rand(rng, view(cedges, 1:(cedges_ptr-1)))
-    end
-end
-
-function sample_recombination_constrained!(rng, arg, breakpoint, window, live_edges, buffer)
-=======
         store = @alloc(T, nv(arg))
         @inbounds for e ∈ EdgesIntervalRec(arg, window, store, pos, src(live_edge), lat)
             ## Might happen if `src(live_edge) == src(taboo)`.
@@ -504,17 +486,12 @@
 
 function sample_recombination_constrained!(rng, arg, breakpoint, winwidth, live_edges;
                                            buffer = default_buffer())
->>>>>>> ecb56f59
     n = length(live_edges)
 
     ## Sample recombination edge ##
     @no_escape buffer begin
         ws_data = @alloc(Float64, length(live_edges))
-<<<<<<< HEAD
-        map!(e -> branchlength(arg, e), ws_data, live_edges)
-=======
         map!(e -> max(eps(Float64), branchlength(arg, e)), ws_data, live_edges)
->>>>>>> ecb56f59
         ws = ProbabilityWeights(ws_data)
         e1, e2 = sample(rng, eachindex(live_edges), ws, 2; replace = false)
     end
@@ -523,15 +500,6 @@
     ## This ensures that there is a least one edge available for recoalescence.
     if latitude(arg, dst(live_edges[e1])) > latitude(arg, dst(live_edges[e2]))
         e1, e2 = e2, e1
-<<<<<<< HEAD
-    end
-
-    redge = live_edges[e1]
-
-    ## Sample recombination latitude ##
-    rlat_lbound = latitude(arg, dst(redge)) + eps(Float64)
-    rlat_ubound = latitude(arg, src(live_edges[e2]))
-=======
     end
 
     redge = popat!(live_edges, e1)
@@ -543,7 +511,6 @@
 
     ## Sample recombination latitude ##
     rlat_lbound = latitude(arg, dst(redge))
->>>>>>> ecb56f59
     rlat_ubound = min(latitude(arg, src(redge)), latitude(arg, src(live_edges[e2])))
     if rlat_lbound < rlat_ubound
         rlat_dist = Uniform(rlat_lbound, rlat_ubound)
@@ -551,11 +518,7 @@
         arg.logprob[] += logpdf(rlat_dist, rlat)
     else
         rlat = rlat_lbound
-<<<<<<< HEAD
         @debug "Recombination edge has length 0" redge
-=======
-        @info "Recombination edge has length 0" redge
->>>>>>> ecb56f59
     end
 
     ## Sample recoalescence edge ##
@@ -564,13 +527,6 @@
                           window, live_edges[e2], redge, buffer)
 
     ## Sample recoalescence latitude ##
-<<<<<<< HEAD
-    clat_lbound = rlat
-    clat_ubound = latitude(arg, src(live_edges[e2]))
-    if clat_lbound < clat_ubound
-        Δclat_dist = truncated(Exponential(inv(length(live_edges) - 1)),
-                                upper = clat_ubound - rlat)
-=======
     clat_lbound = max(rlat, latitude(arg, dst(cedge)))
     clat_ubound = latitude(arg, src(cedge))
     if clat_lbound < clat_ubound
@@ -578,18 +534,12 @@
         ## exponential distribution. However, it is highly numerically
         ## unstable to do so :(
         Δclat_dist = Uniform(clat_lbound - rlat, clat_ubound - rlat)
->>>>>>> ecb56f59
         Δclat = rand(rng, Δclat_dist)
         arg.logprob[] += logpdf(Δclat_dist, Δclat)
         clat = rlat + Δclat
     else
-<<<<<<< HEAD
         clat = rlat + clat_lbound
         @debug "Interval available for recoalescence has length 0" redge
-=======
-        clat = clat_lbound
-        @info "Interval available for recoalescence has length 0" redge
->>>>>>> ecb56f59
     end
 
     ## Sample recoalescence edge ##
