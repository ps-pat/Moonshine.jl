```@meta
CurrentModule = Moonshine
```

# Tree & ARG
```@contents
Pages = ["Tree_Arg.md"]
Depth = 2:3
```

## Tree
```@docs
Tree
depth
```

## Arg
```@docs
Arg
breakpoints
plot_breakpoints
otherdad
<<<<<<< HEAD
=======
rlat_min
>>>>>>> 93010196
recombine!
```

### MMN
```@docs
next_inconsistent_idx
```

## Common
```@docs
build!
```<|MERGE_RESOLUTION|>--- conflicted
+++ resolved
@@ -20,10 +20,7 @@
 breakpoints
 plot_breakpoints
 otherdad
-<<<<<<< HEAD
-=======
 rlat_min
->>>>>>> 93010196
 recombine!
 ```
 
